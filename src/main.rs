--- conflicted
+++ resolved
@@ -21,12 +21,8 @@
     let matches = App::new("distinst")
         .arg(Arg::with_name("squashfs")
             .short("s")
-<<<<<<< HEAD
-            .long("--squashfs")
+            .long("squashfs")
             .help("define the squashfs image which will be installed")
-=======
-            .long("squashfs")
->>>>>>> 0764dea6
             .takes_value(true)
             .required(true)
         )
@@ -319,50 +315,4 @@
     }
 
     Ok(disks)
-    // let mut disk = Disk::from_name(path)?;
-    // match Bootloader::detect() {
-    //     Bootloader::Bios => {
-    //         disk.mklabel(PartitionTable::Msdos)?;
-
-    //         let start = disk.get_sector(Sector::Start);
-    //         let end = disk.get_sector(Sector::End);
-    //         disk.add_partition(
-    //             PartitionBuilder::new(start, end, FileSystemType::Ext4)
-    //                 .partition_type(PartitionType::Primary)
-    //                 .flag(PartitionFlag::PED_PARTITION_BOOT)
-    //                 .mount(Path::new("/").to_path_buf()),
-    //         )?;
-    //     }
-    //     Bootloader::Efi => {
-    //         disk.mklabel(PartitionTable::Gpt)?;
-
-    //         let mut start = disk.get_sector(Sector::Start);
-    //         let mut end = disk.get_sector(Sector::Megabyte(512));
-    //         disk.add_partition(
-    //             PartitionBuilder::new(start, end, FileSystemType::Fat32)
-    //                 .partition_type(PartitionType::Primary)
-    //                 .flag(PartitionFlag::PED_PARTITION_ESP)
-    //                 .mount(Path::new("/boot/efi").to_path_buf())
-    //                 .name("EFI".into()),
-    //         )?;
-
-    //         start = end;
-    //         end = disk.get_sector(Sector::MegabyteFromEnd(0x1000));
-
-    //         disk.add_partition(
-    //             PartitionBuilder::new(start, end, FileSystemType::Ext4)
-    //                 .partition_type(PartitionType::Primary)
-    //                 .mount(Path::new("/").to_path_buf())
-    //                 .name("Pop!_OS".into()),
-    //         )?;
-
-    //         start = end;
-    //         end = disk.get_sector(Sector::End);
-
-    //         disk.add_partition(
-    //             PartitionBuilder::new(start, end, FileSystemType::Swap)
-    //                 .partition_type(PartitionType::Primary),
-    //         )?;
-    //     }
-    // }
 }